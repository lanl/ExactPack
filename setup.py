import os

from setuptools import find_packages
from numpy.distutils.core import setup, Extension
from sphinx.setup_command import BuildDoc

def read(fname):
    return open(os.path.join(os.path.dirname(__file__), fname)).read()

setup(
    name = "ExactPack",
<<<<<<< HEAD
    version = "1.3",
    description = "Exact solution API for physics code verification",
    long_description = read('README.md'),
    classifiers = ['Development Status :: 4 - Beta',
                   'Intended Audience :: Science/Research',
                   'Programming Language :: Python :: 2 :: Only',
                   'Programming Language :: Fortran',
                   'Topic :: Scientific/Engineering :: Physics'],
    keywords = 'verification',
    url = 'https://github.com/lanl/exactpack',
    author = 'Los Alamos National Laboratory',
    author_email = '',
    license = read('LICENSE.txt'),
=======
    version = "1.4.1",
>>>>>>> 53ef39f3
    packages = find_packages(),
#    install_requires = [ 'importlib', 'numpy', 'vtk', 'scipy', 'matplotlib', 'sphinx'],
    ext_modules = [ Extension(name = 'exactpack.solvers.noh._timmes',
                              sources = ['src/timmes/noh/noh.f'] ),
                    Extension(name = 'exactpack.solvers.sedov._timmes',
                              sources = ['src/timmes/sedov/sedov3.f'],
                              f2py_options = (['only:'] + [ 'sed_1d' ] + [':'])), 
                    Extension(name = 'exactpack.solvers.riemann._timmes',
                              sources = ['src/timmes/riemann/exact_riemann.f'],
                              f2py_options = ['only:'] + [ 'riemann' ] + [':']),
                    Extension(name = 'exactpack.solvers.suolson._timmes',
                              sources = ['src/timmes/suolson/suo02.f'],
                              f2py_options = ['only:'] + [ 'suolson' ] + [':']),
                    Extension(name = 'exactpack.solvers.mader._timmes',
                              sources = ['src/timmes/mader/rarefaction.f'],
                              f2py_options = ['only:'] + [ 'mader' ] + [':']),
                    Extension(name = 'exactpack.solvers.rmtv._timmes',
                              sources = ['src/timmes/rmtv/rmtv.f'],
                              f2py_options = ['only:'] + [ 'rmtv' ] + [':']),
                    Extension(name = 'exactpack.solvers.cog._timmes',
                              sources = ['src/timmes/cog8/cog8.f'],
                              f2py_options = ['only:'] + [ 'cog8_timmes' ] + [':']),
                    Extension(name = 'exactpack.solvers.riemann._kamm',
                              sources = ['src/kamm/riemann/shktub.f90',
                                         'src/kamm/riemann/param.h'],
                              f2py_options = ['only:'] + [ 'riemann_kamm' ] + [':']),
                    Extension(name = 'exactpack.solvers.guderley._ramsey',
                              sources = ['src/ramsey/guderley/guderley_1D.f',
                                         'src/ramsey/guderley/d1mach.f',
                                         'src/ramsey/guderley/deroot.f',
                                         'src/ramsey/guderley/exp.f',
                                         'src/ramsey/guderley/interp_laz.f',
                                         'src/ramsey/guderley/ode.f',
                                         'src/ramsey/guderley/zeroin_a.f',
                                         'src/ramsey/guderley/zeroin.f'],
                              f2py_options = (['only:'] + [ 'guderley_1d' ] +
                                              [':'])),
                    Extension(name = 'exactpack.contrib.riemann_jwl._kamm',
                              sources = ['src/kamm/riemann_jwl/riemjwl.f90',
                                         'src/kamm/riemann_jwl/param.h'],
                              f2py_options = (['only:'] +
                                              [ 'riemann_kamm_jwl'] + [':'])),
                    Extension(name = 'exactpack.solvers.sedov._kamm',
                              sources = ['src/kamm/sedov/sedov.f90',
                                         'src/kamm/sedov/slatec.f90',
                                         'src/kamm/sedov/param.h'],
                              f2py_options = (['only:'] +
                                              [ 'sedov_kamm_1d' ] + [':'])),
                  ],
    entry_points = {
        'console_scripts' : [
            'exactpack = exactpack.cmdline:main',
        ],
        'gui_scripts' : [
            'epgui = exactpack.gui:main',
        ],
    },
    cmdclass = { 'build_sphinx' : BuildDoc },
    test_suite = "exactpack.tests",
    package_data = {'exactpack.examples.data':['*.dat', '*.vtk']}
    )
<|MERGE_RESOLUTION|>--- conflicted
+++ resolved
@@ -9,8 +9,7 @@
 
 setup(
     name = "ExactPack",
-<<<<<<< HEAD
-    version = "1.3",
+    version = "1.4.1",
     description = "Exact solution API for physics code verification",
     long_description = read('README.md'),
     classifiers = ['Development Status :: 4 - Beta',
@@ -23,9 +22,7 @@
     author = 'Los Alamos National Laboratory',
     author_email = '',
     license = read('LICENSE.txt'),
-=======
     version = "1.4.1",
->>>>>>> 53ef39f3
     packages = find_packages(),
 #    install_requires = [ 'importlib', 'numpy', 'vtk', 'scipy', 'matplotlib', 'sphinx'],
     ext_modules = [ Extension(name = 'exactpack.solvers.noh._timmes',
